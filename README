<<<<<<< HEAD
Author - Lakshmipriya
MAKEFILE TARGETSssssss
=======
Author - AnandhaPriya
MAKEFILE TARGETS
>>>>>>> b2922fe5

To compile all Java files, execute
        make
To run all test cases, run
        make tests
To package class files into a single, monolithic distribution of the filesystem,
run
        make jar
This produces a file called dfs.jar, which can be used to start naming and
storage servers, and to run utilities. To package source files into an archive,
run
        make archive

To generate documentation, execute
        make docs
The documentation can then be viewed at javadoc/index.html. The suggested
reading order for the packages is rmi, then common, naming, storage, client,
apps. Alternatively, complete documentation of all classes and members can be
generated using
        make docs-all
and then viewed at javadoc-all/index.html.

To clean the build directories, execute
        make clean


TESTS

Various tests can be run by executing:
        java conformance.ConformanceTests
        java -cp ./:./unit unit.UnitTests
        java test.SelfTest
Conformance tests check the public interfaces of the classes in the various
packages for conformance to the written specifications. The tests are thorough
but not exhaustive. Conformance tests are grouped by the packages they test. For
example, conformance tests for the RMI library, which is in the package rmi, are
grouped in the package conformance.rmi. Conformance tests are used for grading.
You have been provided with a large number of conformance tests to help you find
problems with your code. However, there may be additional tests used by the
staff during grading. Testing thoroughly is your responsibility. In the
beginning, you might not be able to run any conformance test due to
unimplemented constructors (this is a flaw of how the test cases are written).
Until those constructors are implemented, you can comment out all test cases
in conformance/Conformance.java except the ones you are currently trying to
pass, or have already passed.

Unit tests can be written to check package-private classes. Unit tests are in
the same package as the class they are testing: a unit test for a class in the
package rmi would also be in the package rmi (whereas a conformance test would
be in the different package conformance.rmi). Unit tests, are, however, kept in
a different directory in the source tree. The Java classpath is altered when
running unit tests to put the unit tests logically in the same package as the
code they are testing.

The class test.SelfTest runs some basic self-tests on the testing library.

APPLICATIONS

The naming and storage servers can be started as follows:
        java -jar dfs.jar naming
        java -jar dfs.jar storage (local-address) (naming-server) (local-path)
The naming server is fairly self-explanatory. The arguments for starting the
storage server are:
    local-address: the externally-visible hostname or IP address of the machine
                   on which the server is running. This is necessary because the
                   externally-visible name of the local machine cannot always be
                   easily determined due to routers, firewalls, etc.
    naming-server: the hostname or IP address of the naming server with which
                   the storage server is to register.
    local-path:    the local directory in which the storage server is to locate
                   the files it is to serve. Be careful with this directory -
                   the storage server may choose to delete some of the files in
                   it.<|MERGE_RESOLUTION|>--- conflicted
+++ resolved
@@ -1,10 +1,6 @@
-<<<<<<< HEAD
-Author - Lakshmipriya
-MAKEFILE TARGETSssssss
-=======
 Author - AnandhaPriya
 MAKEFILE TARGETS
->>>>>>> b2922fe5
+Author - Lakshmipriya
 
 To compile all Java files, execute
         make
